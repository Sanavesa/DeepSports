--- conflicted
+++ resolved
@@ -28,11 +28,7 @@
     annotation_path			    ./final_annotations_dict.pkl        .pkl file path
     attention_type			    divided_space_time                  [divided_space_time, space_only, joint_space_time]
     optimizer				    AdamW	                            [Adam, AdamW, SGD, RMSProp]
-<<<<<<< HEAD
-    activation				    None	                            [None, ReLU, LeakyReLU]
-=======
     activation				    None	                            [None, ReLU, LeakyReLU, ELU, GELU]
->>>>>>> b94b4984
     patch_size				    16                                  [1, inf]
     embed_dim				    768                                 [1, inf]
     pretrained_model		    none                                path/to/model.pyth or none
@@ -242,11 +238,7 @@
         "-act",
         "--activation",
         type=str,
-<<<<<<< HEAD
-        help="The activation function used in the MLP network. Default value is 'None'. Possible values are: ['None', 'ReLU', 'LeakyReLU']",
-=======
         help="The activation function used in the MLP network. Default value is 'None'. Possible values are: ['None', 'ReLU', 'LeakyReLU', 'ELU', 'GELU']",
->>>>>>> b94b4984
         default="None",
         required=False
     )
@@ -415,11 +407,7 @@
     if args["optimizer"] not in ["adam", "adamw", "sgd", "rmsprop"]:
         logging.warning(f"The parameter optimizer uses an invalid value ({args['optimizer']}). Will use 'AdamW' instead.")
         args["optimizer"] = "adamw"
-<<<<<<< HEAD
-    if args["activation"] not in ["none", "relu", "leakyrelu"]:
-=======
     if args["activation"] not in ["none", "relu", "leakyrelu", "elu", "gelu"]:
->>>>>>> b94b4984
         logging.warning(f"The parameter activation uses an invalid value ({args['activation']}). Will use 'None' instead.")
         args["activation"] = "none"
         
@@ -804,11 +792,7 @@
             mlp_topology (List[int]): The number of hidden neurons in the MLP layer after the pretrained model (excluding the 768 from the model and the 2 at the output).
             dropout (List[float]): Drop probability for dropout for each MLP layer after the TimeSformer model.
             freeze (bool, optional): Whether to freeze the pretrained model weights (except its head) or also add them to the gradient updates. Defaults to False.
-<<<<<<< HEAD
-            activation (str, optional): The activation function used in the MLP layers. Defaults to "none". Only supports ["none", "relu", "leakyrelu"].
-=======
             activation (str, optional): The activation function used in the MLP layers. Defaults to "none". Only supports ["none", "relu", "leakyrelu", "elu", "gelu"].
->>>>>>> b94b4984
         """
         super().__init__()
         
@@ -831,13 +815,10 @@
                 net.append(nn.ReLU())
             elif activation == "leakyrelu":
                 net.append(nn.LeakyReLU())
-<<<<<<< HEAD
-=======
             elif activation == "elu":
                 net.append(nn.ELU())
             elif activation == "gelu":
                 net.append(nn.GELU())
->>>>>>> b94b4984
             last_num_features = num_features
         # Add last layer
         net.append(nn.Dropout(p=dropout[-1]))
